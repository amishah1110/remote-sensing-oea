--- conflicted
+++ resolved
@@ -11,9 +11,9 @@
 
 # ==================== CONFIGURATION ====================
 PATHS = {
-    "pre_kumbh": r"C:\Users\amisa\PycharmProjects\RemoteSensing\pre_kumbh",
-    "post_kumbh": r"C:\Users\amisa\PycharmProjects\RemoteSensing\post_kumbh",
-    "output": r"C:\Users\amisa\PycharmProjects\RemoteSensing\results"
+    "pre_kumbh": r"D:\gdrive\RS OEA\remote-sensing-oea\pre_kumbh",
+    "post_kumbh": r"D:\gdrive\RS OEA\remote-sensing-oea\post_kumbh",
+    "output": r"D:\gdrive\RS OEA\remote-sensing-oea\results"
 }
 
 BAND_PATTERNS = {
@@ -27,7 +27,7 @@
 
 PARAMS = {
     "target_resolution": 30,  # meters
-    "water_threshold": 0.1,
+    "water_threshold": 0.2,
     "risk_thresholds": {
         "low": (0.05, 0.15),
         "medium": (0.15, 0.25),
@@ -46,10 +46,6 @@
               "#0066CC", "#0000FF", "#FF0000"]   # Water colors (blue to red)
     return LinearSegmentedColormap.from_list("turbidity", colors)
 
-<<<<<<< HEAD
-# ==================== CORE FUNCTIONS ====================
-=======
->>>>>>> ee6fd2fe
 def load_and_resize_band(band_key, scene_dir, reference_meta=None):
     matches = glob.glob(os.path.join(scene_dir, BAND_PATTERNS[band_key]))
     if not matches:
@@ -83,14 +79,6 @@
         ndwi = (green - nir) / (green + nir)
         fmpi = (swir1 - (blue + green)) / (swir1 + (blue + green))
 
-<<<<<<< HEAD
-    classified = np.zeros_like(masked_fmpi, dtype=np.uint8)
-    thresholds = PARAMS["risk_thresholds"]
-
-    classified[(masked_fmpi > thresholds["low"][0]) & (masked_fmpi <= thresholds["low"][1])] = 1
-    classified[(masked_fmpi > thresholds["medium"][0]) & (masked_fmpi <= thresholds["medium"][1])] = 2
-    classified[masked_fmpi > thresholds["high"][0]] = 3
-=======
         # Additional environmental parameters
         results = {
             "ndwi": np.nan_to_num(ndwi, nan=0.0),
@@ -134,14 +122,9 @@
     classified[water_mask & low] = 1
     classified[water_mask & medium] = 2
     classified[water_mask & high] = 3
->>>>>>> ee6fd2fe
 
     return classified
 
-def save_visualization(data, title, filename, cmap="viridis", is_classified=False, vmin=None, vmax=None):
-    plt.figure(figsize=(12, 10), dpi=300)
-
-<<<<<<< HEAD
 def plot_risk_distribution_percent_change(pre_stats, post_stats, output_dir):
     """Plot percentage change in risk levels between pre and post scenes"""
     labels = ['Low', 'Medium', 'High']
@@ -233,10 +216,10 @@
     plt.close()
 
 
-def create_plot(data, title, filename, cmap="viridis", colorbar=True):
-    """Generate and save visualization plots"""
-    plt.figure(figsize=(12, 10))
-=======
+
+def save_visualization(data, title, filename, cmap="viridis", is_classified=False, vmin=None, vmax=None):
+    plt.figure(figsize=(12, 10), dpi=300)
+
     if isinstance(cmap, str) and cmap == "turbidity":
         cmap = create_turbidity_colormap()
         # Special scaling for turbidity
@@ -245,7 +228,6 @@
         if len(water_values) > 0:
             vmin = np.percentile(water_values, 2)
             vmax = np.percentile(water_values, 98)
->>>>>>> ee6fd2fe
 
     if is_classified:
         masked = ma.masked_where(data == 0, data)
@@ -266,23 +248,6 @@
     plt.close()
     print(f"Saved visualization: {png_path}")
 
-<<<<<<< HEAD
-def save_geotiff(output_path, data_array, meta, dtype=rasterio.uint8):
-    """Save the given array as a GeoTIFF file with the provided metadata"""
-    meta = meta.copy()
-    meta.update({
-        "driver": "GTiff",
-        "dtype": dtype,
-        "count": 1,
-        "compress": "lzw"
-    })
-
-    with rasterio.open(output_path, "w", **meta) as dst:
-        dst.write(data_array.astype(dtype), 1)
-
-
-=======
->>>>>>> ee6fd2fe
 def analyze_scene(scene_dir, scene_name, reference_meta=None):
     print(f"\n{'=' * 50}")
     print(f"PROCESSING: {scene_name.upper()} SCENE")
@@ -334,15 +299,6 @@
     save_visualization(classified, f"Microplastic Risk - {scene_name}",
                       f"risk_{scene_name}.png", cmap_custom, is_classified=True)
 
-    # Save results as GeoTIFFs
-    print("Saving GeoTIFF outputs...")
-    save_geotiff(os.path.join(PATHS["output"], f"ndwi_{scene_name}.tif"),
-                 indices["ndwi"], meta, dtype=rasterio.float32)
-    save_geotiff(os.path.join(PATHS["output"], f"fmpi_{scene_name}.tif"),
-                 indices["fmpi"], meta, dtype=rasterio.float32)
-    save_geotiff(os.path.join(PATHS["output"], f"risk_{scene_name}.tif"),
-                 classified, meta, dtype=rasterio.uint8)
-
     # Calculate statistics
     stats = {
         "low_risk": np.sum(classified == 1),
@@ -363,20 +319,9 @@
     change = post["classified"] - pre["classified"]
     increased = (change > 0).astype(float)
 
-<<<<<<< HEAD
-    # Create comparison plot
-    create_plot(increased, "Areas of Increased Microplastic Pollution",
-                "pollution_increase.png", "Reds")
-    save_geotiff(os.path.join(PATHS["output"], "pollution_increase.tif"),
-                 increased, pre["meta"], dtype=rasterio.uint8)
-
-    # Plot risk distribution percentage change
-    plot_risk_distribution_percent_change(pre['stats'], post['stats'], PATHS["output"])
-=======
     # Save visualization
     save_visualization(increased, "Areas of Increased Microplastic Pollution",
                       "pollution_increase.png", "RdYlGn_r")
->>>>>>> ee6fd2fe
 
     return {
         "new_high_risk": np.sum((pre["classified"] < 3) & (post["classified"] == 3)),
@@ -385,14 +330,7 @@
                               max(1, pre["stats"]["total_water"]) * 100, 2)
     }
 
-<<<<<<< HEAD
-    return comparison_stats
-
-
-def run_full_analysis():
-=======
 if __name__ == "__main__":
->>>>>>> ee6fd2fe
     os.makedirs(PATHS["output"], exist_ok=True)
 
     try:
@@ -405,51 +343,6 @@
         print("\nComparing results...")
         comparison = compare_results(pre, post)
 
-<<<<<<< HEAD
-        # Random Forest Classification
-        print("\nTRAINING RANDOM FOREST ON PRE-KUMBH DATA...")
-        from sklearn.ensemble import RandomForestClassifier
-        from sklearn.metrics import accuracy_score, classification_report
-
-        # Prepare training data (only water pixels)
-        water_mask_pre = pre["indices"]["ndwi"] > PARAMS["water_threshold"]
-        X_train = np.stack((
-            pre["indices"]["ndwi"][water_mask_pre].flatten(),
-            pre["indices"]["fmpi"][water_mask_pre].flatten()
-        ), axis=1)
-        y_train = pre["classified"][water_mask_pre].flatten()
-
-        rf_report = None
-        if len(X_train) > 0:
-            model = RandomForestClassifier(n_estimators=100, random_state=42)
-            model.fit(X_train, y_train)
-
-            print("Predicting on POST-KUMBH data...")
-            water_mask_post = post["indices"]["ndwi"] > PARAMS["water_threshold"]
-            X_test = np.stack((
-                post["indices"]["ndwi"][water_mask_post].flatten(),
-                post["indices"]["fmpi"][water_mask_post].flatten()
-            ), axis=1)
-            y_test = post["classified"][water_mask_post].flatten()
-
-            if len(X_test) > 0:
-                y_pred = model.predict(X_test)
-                rf_report = classification_report(y_test, y_pred)
-
-                print("\n=== RANDOM FOREST EVALUATION ===")
-                print("Accuracy:", accuracy_score(y_test, y_pred))
-                print("\nClassification Report:\n", rf_report)
-
-                # Save classification report
-                with open(os.path.join(PATHS["output"], "rf_classification_report.txt"), "w") as f:
-                    f.write(rf_report)
-            else:
-                print("Warning: No water pixels found in post-Kumbh scene for testing")
-        else:
-            print("Warning: No water pixels found in pre-Kumbh scene for training")
-
-        print("\n\nFINAL RESULTS:")
-=======
         # Machine Learning Evaluation
         print("\nTRAINING RANDOM FOREST MODEL...")
         X_train = np.stack((
@@ -481,34 +374,10 @@
 
         # Final report
         print("\nFINAL RESULTS:")
->>>>>>> ee6fd2fe
         print(f"Pre-Kumbh High Risk Areas: {pre['stats']['high_risk']} pixels")
         print(f"Post-Kumbh High Risk Areas: {post['stats']['high_risk']} pixels")
         print(f"New High Risk Areas: {comparison['new_high_risk']} pixels")
         print(f"Percentage Increase: {comparison['percent_change']}%")
 
-<<<<<<< HEAD
-        print(f"\nAll results saved to: {PATHS['output']}")
-
-        return {
-            "pre": pre,
-            "post": post,
-            "comparison": comparison,
-            "rf_report": rf_report
-        }
-
     except Exception as e:
-        print(f"\nERROR: {str(e)}")
-        print("Processing failed. Please check:")
-        print("1. All required band files exist in both directories")
-        print("2. Files follow the expected naming pattern")
-        print("3. Images cover the same geographic area")
-        return None
-
-
-if __name__ == "__main__":
-    run_full_analysis()
-=======
-    except Exception as e:
-        print(f"\nERROR: {str(e)}")
->>>>>>> ee6fd2fe
+        print(f"\nERROR: {str(e)}")